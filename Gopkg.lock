--- conflicted
+++ resolved
@@ -76,11 +76,7 @@
     "uuid/fakes",
     "work"
   ]
-<<<<<<< HEAD
-  revision = "7eb8282e12d43aa68f989489c3138d549e8ff1b2"
-=======
   revision = "c6a922e299b8eb5eaadad8a2842e3ab7e043dc5d"
->>>>>>> ae5a97e7
 
 [[projects]]
   branch = "master"
