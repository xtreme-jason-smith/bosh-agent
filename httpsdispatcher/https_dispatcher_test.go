package httpsdispatcher_test

import (
	"crypto/tls"
	"fmt"
	"net"
	"net/http"
	"net/url"
	"time"

	. "github.com/onsi/ginkgo"
	. "github.com/onsi/gomega"

	boshdispatcher "github.com/cloudfoundry/bosh-agent/httpsdispatcher"
	boshlog "github.com/cloudfoundry/bosh-utils/logger"
)

const targetURL = "https://127.0.0.1:7789"

// Confirm the targetURL is valid and can be listened on before running tests.
func init() {
	u, err := url.Parse(targetURL)
	if err != nil {
		panic(fmt.Sprintf("Invalid target URL: %s", err))
	}
	ln, err := net.Listen("tcp", u.Host)
	if err != nil {
		panic(fmt.Sprintf("Unable to listen on address (%s): %s", targetURL, err))
	}
	ln.Close()
}

var _ = Describe("HTTPSDispatcher", func() {
	var (
		dispatcher *boshdispatcher.HTTPSDispatcher
	)

	BeforeEach(func() {
		logger := boshlog.NewLogger(boshlog.LevelNone)
		serverURL, err := url.Parse(targetURL)
		Expect(err).ToNot(HaveOccurred())
		dispatcher = boshdispatcher.NewHTTPSDispatcher(serverURL, logger)

<<<<<<< HEAD
		// CEV: This returns an error!  But is required for the tests to work.
		go dispatcher.Start()

		time.Sleep(1 * time.Second)
=======
		errChan := make(chan error)
		go func() {
			errChan <- dispatcher.Start()
		}()

		select {
		case err := <-errChan:
			Expect(err).ToNot(HaveOccurred())
		case <-time.After(1 * time.Second):
			// server should now be running, continue
		}
>>>>>>> 2e0a0e4f
	})

	AfterEach(func() {
		dispatcher.Stop()
		time.Sleep(1 * time.Second)
	})

	It("calls the handler function for the route", func() {
		var hasBeenCalled = false
		handler := func(w http.ResponseWriter, r *http.Request) {
			hasBeenCalled = true
			w.WriteHeader(201)
		}

		dispatcher.AddRoute("/example", handler)

		client := getHTTPClient()
		response, err := client.Get(targetURL + "/example")

		Expect(err).ToNot(HaveOccurred())
		Expect(response.StatusCode).To(BeNumerically("==", 201))
		Expect(hasBeenCalled).To(Equal(true))
	})

	It("returns a 404 if the route does not exist", func() {
		client := getHTTPClient()
		response, err := client.Get(targetURL + "/example")
		Expect(err).ToNot(HaveOccurred())
		Expect(response.StatusCode).To(BeNumerically("==", 404))
	})

	// Go's TLS client does not support SSLv3 (so we couldn't test it even if it did)
	PIt("does not allow connections using SSLv3", func() {
		handler := func(w http.ResponseWriter, r *http.Request) { w.WriteHeader(200) }
		dispatcher.AddRoute("/example", handler)

		tlsConfig := &tls.Config{
			InsecureSkipVerify: true,
			MinVersion:         tls.VersionSSL30,
			MaxVersion:         tls.VersionSSL30,
		}
		client := getHTTPClientWithConfig(tlsConfig)
		_, err := client.Get(targetURL + "/example")
		Expect(err).To(HaveOccurred())
	})

	It("does allow connections using TLSv1", func() {
		handler := func(w http.ResponseWriter, r *http.Request) { w.WriteHeader(200) }
		dispatcher.AddRoute("/example", handler)

		tlsConfig := &tls.Config{
			InsecureSkipVerify: true,
			MinVersion:         tls.VersionTLS10,
			MaxVersion:         tls.VersionTLS10,
		}
		client := getHTTPClientWithConfig(tlsConfig)
		_, err := client.Get(targetURL + "/example")
		Expect(err).ToNot(HaveOccurred())
	})

	It("does allow connections using TLSv1.1", func() {
		handler := func(w http.ResponseWriter, r *http.Request) { w.WriteHeader(200) }
		dispatcher.AddRoute("/example", handler)

		tlsConfig := &tls.Config{
			InsecureSkipVerify: true,
			MinVersion:         tls.VersionTLS11,
			MaxVersion:         tls.VersionTLS11,
		}
		client := getHTTPClientWithConfig(tlsConfig)
		_, err := client.Get(targetURL + "/example")
		Expect(err).ToNot(HaveOccurred())
	})

	It("does allow connections using TLSv1.2", func() {
		handler := func(w http.ResponseWriter, r *http.Request) { w.WriteHeader(200) }
		dispatcher.AddRoute("/example", handler)

		tlsConfig := &tls.Config{
			InsecureSkipVerify: true,
			MinVersion:         tls.VersionTLS12,
			MaxVersion:         tls.VersionTLS12,
		}
		client := getHTTPClientWithConfig(tlsConfig)
		_, err := client.Get(targetURL + "/example")
		Expect(err).ToNot(HaveOccurred())
	})

	It("does not allow connections using 3DES ciphers", func() {
		handler := func(w http.ResponseWriter, r *http.Request) { w.WriteHeader(200) }
		dispatcher.AddRoute("/example", handler)

		tlsConfig := &tls.Config{
			InsecureSkipVerify: true,
			CipherSuites: []uint16{
				tls.TLS_RSA_WITH_3DES_EDE_CBC_SHA,
				tls.TLS_ECDHE_RSA_WITH_3DES_EDE_CBC_SHA,
			},
		}
		client := getHTTPClientWithConfig(tlsConfig)
		_, err := client.Get(targetURL + "/example")
		Expect(err).To(HaveOccurred())
	})

	It("does not allow connections using RC4 ciphers", func() {
		handler := func(w http.ResponseWriter, r *http.Request) { w.WriteHeader(200) }
		dispatcher.AddRoute("/example", handler)

		tlsConfig := &tls.Config{
			InsecureSkipVerify: true,
			CipherSuites: []uint16{
				tls.TLS_RSA_WITH_RC4_128_SHA,
				tls.TLS_ECDHE_ECDSA_WITH_RC4_128_SHA,
				tls.TLS_ECDHE_RSA_WITH_RC4_128_SHA,
			},
		}
		client := getHTTPClientWithConfig(tlsConfig)
		_, err := client.Get(targetURL + "/example")
		Expect(err).To(HaveOccurred())
	})

	It("does allow connections using AES ciphers", func() {
		handler := func(w http.ResponseWriter, r *http.Request) { w.WriteHeader(200) }
		dispatcher.AddRoute("/example", handler)

		tlsConfig := &tls.Config{
			InsecureSkipVerify: true,
			CipherSuites: []uint16{
				tls.TLS_RSA_WITH_AES_128_CBC_SHA,
				tls.TLS_RSA_WITH_AES_256_CBC_SHA,
				tls.TLS_ECDHE_ECDSA_WITH_AES_128_CBC_SHA,
				tls.TLS_ECDHE_ECDSA_WITH_AES_256_CBC_SHA,
				tls.TLS_ECDHE_RSA_WITH_AES_128_CBC_SHA,
				tls.TLS_ECDHE_RSA_WITH_AES_256_CBC_SHA,
				tls.TLS_ECDHE_RSA_WITH_AES_128_GCM_SHA256,
				tls.TLS_ECDHE_ECDSA_WITH_AES_128_GCM_SHA256,
			},
		}
		client := getHTTPClientWithConfig(tlsConfig)
		_, err := client.Get(targetURL + "/example")
		Expect(err).ToNot(HaveOccurred())
	})
})

func getHTTPClient() http.Client {
	tlsConfig := &tls.Config{
		InsecureSkipVerify: true,
		// Both CBC & RC4 ciphers can be exploited
		// Mozilla's "Modern" recommended settings only overlap with the golang TLS client on these two ciphers
		CipherSuites: []uint16{
			tls.TLS_ECDHE_RSA_WITH_AES_128_GCM_SHA256,
			tls.TLS_ECDHE_ECDSA_WITH_AES_128_GCM_SHA256,
		},
		// SSLv3 and TLSv1.0 are considered weak
		// TLS1.1 does not support GCM, so it won't actually be used
		MinVersion: tls.VersionTLS11,
		MaxVersion: tls.VersionTLS12,
	}
	return getHTTPClientWithConfig(tlsConfig)
}

func getHTTPClientWithConfig(tlsConfig *tls.Config) http.Client {
	httpTransport := &http.Transport{TLSClientConfig: tlsConfig}
	return http.Client{Transport: httpTransport}
}<|MERGE_RESOLUTION|>--- conflicted
+++ resolved
@@ -41,12 +41,6 @@
 		Expect(err).ToNot(HaveOccurred())
 		dispatcher = boshdispatcher.NewHTTPSDispatcher(serverURL, logger)
 
-<<<<<<< HEAD
-		// CEV: This returns an error!  But is required for the tests to work.
-		go dispatcher.Start()
-
-		time.Sleep(1 * time.Second)
-=======
 		errChan := make(chan error)
 		go func() {
 			errChan <- dispatcher.Start()
@@ -58,7 +52,6 @@
 		case <-time.After(1 * time.Second):
 			// server should now be running, continue
 		}
->>>>>>> 2e0a0e4f
 	})
 
 	AfterEach(func() {
